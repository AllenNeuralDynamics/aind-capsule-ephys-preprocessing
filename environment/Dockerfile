# hash:sha256:f4ff222d37078971c6d0d7acb2860995b933f1eaadb20cc4529ad91b73775dae
FROM registry.codeocean.allenneuraldynamics.org/codeocean/jupyterlab:3.6.1-miniconda4.12.0-python3.9-ubuntu20.04

ARG DEBIAN_FRONTEND=noninteractive

ARG GIT_ASKPASS
ARG GIT_ACCESS_TOKEN
COPY git-askpass /

RUN pip install -U --no-cache-dir \
    aind-data-schema==0.19.1 \
<<<<<<< HEAD
    spikeinterface[full]==0.99.1 \
    wavpack-numcodecs==0.1.5
=======
    wavpack-numcodecs==0.1.5

COPY postInstall /
RUN /postInstall
>>>>>>> 112edb5a
<|MERGE_RESOLUTION|>--- conflicted
+++ resolved
@@ -9,12 +9,7 @@
 
 RUN pip install -U --no-cache-dir \
     aind-data-schema==0.19.1 \
-<<<<<<< HEAD
-    spikeinterface[full]==0.99.1 \
-    wavpack-numcodecs==0.1.5
-=======
     wavpack-numcodecs==0.1.5
 
 COPY postInstall /
-RUN /postInstall
->>>>>>> 112edb5a
+RUN /postInstall