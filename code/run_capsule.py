import warnings

warnings.filterwarnings("ignore")

# GENERAL IMPORTS
import os

# this is needed to limit the number of scipy threads
# and let spikeinterface handle parallelization
os.environ["OPENBLAS_NUM_THREADS"] = "1"

import argparse
import numpy as np
from pathlib import Path
import json
import time
from datetime import datetime, timedelta

# SPIKEINTERFACE
import spikeinterface as si
import spikeinterface.extractors as se
import spikeinterface.preprocessing as spre

from spikeinterface.core.core_tools import check_json

# AIND
from aind_data_schema.core.processing import DataProcess

URL = "https://github.com/AllenNeuralDynamics/aind-ephys-preprocessing"
VERSION = "1.0"


data_folder = Path("../data/")
scratch_folder = Path("../scratch/")
results_folder = Path("../results/")


# define argument parser
parser = argparse.ArgumentParser(description="Preprocess AIND Neurpixels data")

debug_group = parser.add_mutually_exclusive_group()
debug_help = "Whether to run in DEBUG mode"
debug_group.add_argument("--debug", action="store_true", help=debug_help)
debug_group.add_argument("static_debug", nargs="?", default="false", help=debug_help)


# positional arguments
denoising_group = parser.add_mutually_exclusive_group()
denoising_help = "Which denoising strategy to use. Can be 'cmr' or 'destripe'"
denoising_group.add_argument("--denoising", choices=["cmr", "destripe"], help=denoising_help)
denoising_group.add_argument("static_denoising", nargs="?", default="cmr", help=denoising_help)

remove_out_channels_group = parser.add_mutually_exclusive_group()
remove_out_channels_help = "Whether to remove out channels"
remove_out_channels_group.add_argument("--no-remove-out-channels", action="store_true", help=remove_out_channels_help)
remove_out_channels_group.add_argument(
    "static_remove_out_channels", nargs="?", default="true", help=remove_out_channels_help
)

remove_bad_channels_group = parser.add_mutually_exclusive_group()
remove_bad_channels_help = "Whether to remove bad channels"
remove_bad_channels_group.add_argument("--no-remove-bad-channels", action="store_true", help=remove_bad_channels_help)
remove_bad_channels_group.add_argument(
    "static_remove_bad_channels", nargs="?", default="true", help=remove_bad_channels_help
)

max_bad_channel_fraction_group = parser.add_mutually_exclusive_group()
max_bad_channel_fraction_help = (
    "Maximum fraction of bad channels to remove. If more than this fraction, processing is skipped"
)
max_bad_channel_fraction_group.add_argument(
    "--max-bad-channel-fraction", default=0.5, help=max_bad_channel_fraction_help
)
max_bad_channel_fraction_group.add_argument(
    "static_max_bad_channel_fraction", nargs="?", default=None, help=max_bad_channel_fraction_help
)

motion_correction_group = parser.add_mutually_exclusive_group()
motion_correction_help = "How to deal with motion correction. Can be 'skip', 'compute', or 'apply'"
motion_correction_group.add_argument("--motion", choices=["skip", "compute", "apply"], help=motion_correction_help)
motion_correction_group.add_argument("static_motion", nargs="?", default="compute", help=motion_correction_help)

motion_preset_group = parser.add_mutually_exclusive_group()
motion_preset_help = (
    "What motion preset to use. Can be 'nonrigid_accurate', 'kilosort_like', or 'nonrigid_fast_and_accurate'"
)
motion_preset_group.add_argument(
    "--motion-preset",
    choices=["nonrigid_accurate", "kilosort_like", "nonrigid_fast_and_accurate"],
    help=motion_preset_help,
)
motion_preset_group.add_argument("static_motion_preset", nargs="?", default=None, help=motion_preset_help)

t_start_group = parser.add_mutually_exclusive_group()
t_start_help = (
    "Start time of the recording in seconds (assumes recording starts at 0). "
    "This parameter is ignored in case of multi-segment or multi-block recordings."
    "Default is None (start of recording)"
)
t_start_group.add_argument("static_t_start", nargs="?", default=None, help=t_start_help)
t_start_group.add_argument("--t-start", default=None, help=t_start_help)

t_stop_group = parser.add_mutually_exclusive_group()
t_stop_help = (
    "Stop time of the recording in seconds (assumes recording starts at 0). "
    "This parameter is ignored in case of multi-segment or multi-block recordings."
    "Default is None (end of recording)"
)
t_stop_group.add_argument("static_t_stop", nargs="?", default=None, help=t_stop_help)
t_stop_group.add_argument("--t-stop", default=None, help=t_stop_help)

debug_duration_group = parser.add_mutually_exclusive_group()
debug_duration_help = (
    "Duration of clipped recording in debug mode. Default is 30 seconds. Only used if debug is enabled"
)
debug_duration_group.add_argument("--debug-duration", default=30, help=debug_duration_help)
debug_duration_group.add_argument("static_debug_duration", nargs="?", default=None, help=debug_duration_help)

n_jobs_group = parser.add_mutually_exclusive_group()
n_jobs_help = (
    "Number of jobs to use for parallel processing. Default is -1 (all available cores). "
    "It can also be a float between 0 and 1 to use a fraction of available cores"
)
n_jobs_group.add_argument("static_n_jobs", nargs="?", default=None, help=n_jobs_help)
n_jobs_group.add_argument("--n-jobs", default="-1", help=n_jobs_help)

params_group = parser.add_mutually_exclusive_group()
params_file_help = "Optional json file with parameters"
params_group.add_argument("static_params_file", nargs="?", default=None, help=params_file_help)
params_group.add_argument("--params-file", default=None, help=params_file_help)
params_group.add_argument("--params-str", default=None, help="Optional json string with parameters")


if __name__ == "__main__":
    args = parser.parse_args()

    DEBUG = args.debug or args.static_debug == "true"
    DENOISING_STRATEGY = args.denoising or args.static_denoising
    REMOVE_OUT_CHANNELS = False if args.no_remove_out_channels else args.static_remove_out_channels == "true"
    REMOVE_BAD_CHANNELS = False if args.no_remove_bad_channels else args.static_remove_bad_channels == "true"
    MAX_BAD_CHANNEL_FRACTION = float(args.static_max_bad_channel_fraction or args.max_bad_channel_fraction)
    motion_arg = args.motion or args.static_motion
    MOTION_PRESET = args.static_motion_preset or args.motion_preset
    COMPUTE_MOTION = True if motion_arg != "skip" else False
    APPLY_MOTION = True if motion_arg == "apply" else False
    T_START = args.static_t_start or args.t_start
    if isinstance(T_START, str) and T_START == "":
        T_START = None
    T_STOP = args.static_t_stop or args.t_stop
    if isinstance(T_STOP, str) and T_STOP == "":
        T_STOP = None
    DEBUG_DURATION = float(args.static_debug_duration or args.debug_duration)

    N_JOBS = args.static_n_jobs or args.n_jobs
    N_JOBS = int(N_JOBS) if not N_JOBS.startswith("0.") else float(N_JOBS)
    PARAMS_FILE = args.static_params_file or args.params_file
    PARAMS_STR = args.params_str

    # Use CO_CPUS env variable if available
    N_JOBS_CO = os.getenv("CO_CPUS")
    N_JOBS = int(N_JOBS_CO) if N_JOBS_CO is not None else N_JOBS

    print(f"Running preprocessing with the following parameters:")
    print(f"\tDENOISING_STRATEGY: {DENOISING_STRATEGY}")
    print(f"\tREMOVE_OUT_CHANNELS: {REMOVE_OUT_CHANNELS}")
    print(f"\tREMOVE_BAD_CHANNELS: {REMOVE_BAD_CHANNELS}")
    print(f"\tMAX BAD CHANNEL FRACTION: {MAX_BAD_CHANNEL_FRACTION}")
    print(f"\tCOMPUTE_MOTION: {COMPUTE_MOTION}")
    print(f"\tAPPLY_MOTION: {APPLY_MOTION}")
    print(f"\tMOTION PRESET: {MOTION_PRESET}")
    print(f"\tT_START: {T_START}")
    print(f"\tT_STOP: {T_STOP}")
    print(f"\tN_JOBS: {N_JOBS}")

    if DEBUG:
        print(f"\nDEBUG ENABLED - Only running with {DEBUG_DURATION} seconds\n")

    if PARAMS_FILE is not None:
        print(f"\nUsing custom parameter file: {PARAMS_FILE}")
        with open(PARAMS_FILE, "r") as f:
            processing_params = json.load(f)
    elif PARAMS_STR is not None:
        processing_params = json.loads(PARAMS_STR)
    else:
        with open("params.json", "r") as f:
            processing_params = json.load(f)

    data_process_prefix = "data_process_preprocessing"

    job_kwargs = processing_params["job_kwargs"]
    job_kwargs["n_jobs"] = N_JOBS
    si.set_global_job_kwargs(**job_kwargs)

    preprocessing_params = processing_params["preprocessing"]
    preprocessing_params["denoising_strategy"] = DENOISING_STRATEGY
    preprocessing_params["remove_out_channels"] = REMOVE_OUT_CHANNELS
    preprocessing_params["remove_bad_channels"] = REMOVE_BAD_CHANNELS
    preprocessing_params["max_bad_channel_fraction"] = MAX_BAD_CHANNEL_FRACTION
    motion_params = processing_params["motion_correction"]
    motion_params["compute"] = COMPUTE_MOTION
    motion_params["apply"] = APPLY_MOTION
    if MOTION_PRESET is not None:
        motion_params["preset"] = MOTION_PRESET

    # load job json files
    job_config_json_files = [p for p in data_folder.iterdir() if p.suffix == ".json" and "job" in p.name]
    print(f"Found {len(job_config_json_files)} json configurations")

    if len(job_config_json_files) > 0:
        ####### PREPROCESSING #######
        print("\n\nPREPROCESSING")
        t_preprocessing_start_all = time.perf_counter()
        preprocessing_vizualization_data = {}

        for job_config_file in job_config_json_files:
            datetime_start_preproc = datetime.now()
            t_preprocessing_start = time.perf_counter()
            preprocessing_notes = ""

            with open(job_config_file, "r") as f:
                job_config = json.load(f)
            session_name = job_config["session_name"]
            recording_name = job_config["recording_name"]
            recording_dict = job_config["recording_dict"]

            try:
                recording = si.load_extractor(recording_dict, base_folder=data_folder)
            except:
                raise RuntimeError(
                    f"Could not find load recording {recording_name} from dict. "
                    f"Make sure mapping is correct!"
                )

            skip_processing = False
            preprocessing_vizualization_data[recording_name] = {}
            preprocessing_output_process_json = results_folder / f"{data_process_prefix}_{recording_name}.json"
            preprocessing_output_folder = results_folder / f"preprocessed_{recording_name}"
            preprocessingviz_output_file = results_folder / f"preprocessedviz_{recording_name}.json"
            preprocessing_output_json = results_folder / f"preprocessed_{recording_name}.json"
            motioncorrected_output_json = results_folder / f"motioncorrected_{recording_name}.json"
            binary_output_json = results_folder / f"binary_{recording_name}.json"


            if DEBUG:
                recording_list = []
                for segment_index in range(recording.get_num_segments()):
                    recording_one = si.split_recording(recording)[segment_index]
                    recording_one = recording_one.frame_slice(
                        start_frame=0, end_frame=int(DEBUG_DURATION * recording.sampling_frequency)
                    )
                    recording_list.append(recording_one)
                recording = si.append_recordings(recording_list)

            print(f"Preprocessing recording: {session_name} - {recording_name}")

            if (T_START is not None or T_STOP is not None) and not DEBUG:
                if recording.get_num_segments() > 1:
                    print(f"\tRecording has multiple segments. Ignoring T_START and T_STOP")
                else:
                    if T_START is None:
                        T_START = 0
                    if T_STOP is None:
                        T_STOP = recording.get_duration()
                    T_START = float(T_START)
                    T_STOP = float(T_STOP)
                    T_STOP = min(T_STOP, recording.get_duration())
                    print(f"\tOriginal recording duration: {recording.get_duration()} -- Clipping to {T_START}-{T_STOP} s")
                    start_frame = int(T_START * recording.get_sampling_frequency())
                    end_frame = int(T_STOP * recording.get_sampling_frequency() + 1)
                    recording = recording.frame_slice(start_frame=start_frame, end_frame=end_frame)

            print(f"\tDuration: {np.round(recording.get_total_duration(), 2)} s")

            preprocessing_vizualization_data[recording_name]["timeseries"] = dict()
            preprocessing_vizualization_data[recording_name]["timeseries"]["full"] = dict(
                raw=recording.to_dict(relative_to=data_folder, recursive=True)
            )
            # maybe a recording is from a different source and it doesn't need to be phase shifted
            if "inter_sample_shift" in recording.get_property_keys():
                recording_ps_full = spre.phase_shift(recording, **preprocessing_params["phase_shift"])
                preprocessing_vizualization_data[recording_name]["timeseries"]["full"].update(
                    dict(phase_shift=recording_ps_full.to_dict(relative_to=data_folder, recursive=True))
                )
            else:
                recording_ps_full = recording

            recording_hp_full = spre.highpass_filter(recording_ps_full, **preprocessing_params["highpass_filter"])
            preprocessing_vizualization_data[recording_name]["timeseries"]["full"].update(
                dict(highpass=recording_hp_full.to_dict(relative_to=data_folder, recursive=True))
            )

            if recording.get_total_duration() < preprocessing_params["min_preprocessing_duration"] and not DEBUG:
                print(f"\tRecording is too short ({recording.get_total_duration()}s). Skipping further processing")
                preprocessing_notes += (
                    f"\n- Recording is too short ({recording.get_total_duration()}s). Skipping further processing\n"
                )
                channel_labels = None
                skip_processing = True
            else:
                # IBL bad channel detection
                _, channel_labels = spre.detect_bad_channels(
                    recording_hp_full, **preprocessing_params["detect_bad_channels"]
                )
                dead_channel_mask = channel_labels == "dead"
                noise_channel_mask = channel_labels == "noise"
                out_channel_mask = channel_labels == "out"
                print(f"\tBad channel detection:")
                print(
                    f"\t\t- dead channels - {np.sum(dead_channel_mask)}\n\t\t- noise channels - {np.sum(noise_channel_mask)}\n\t\t- out channels - {np.sum(out_channel_mask)}"
                )
                dead_channel_ids = recording_hp_full.channel_ids[dead_channel_mask]
                noise_channel_ids = recording_hp_full.channel_ids[noise_channel_mask]
                out_channel_ids = recording_hp_full.channel_ids[out_channel_mask]

                all_bad_channel_ids = np.concatenate((dead_channel_ids, noise_channel_ids, out_channel_ids))

                skip_processing = False
                max_bad_channel_fraction = preprocessing_params["max_bad_channel_fraction"]
                if len(all_bad_channel_ids) >= int(max_bad_channel_fraction * recording.get_num_channels()):
                    print(f"\tMore than {max_bad_channel_fraction * 100}% bad channels ({len(all_bad_channel_ids)}). ")
                    preprocessing_notes += f"\n- Found {len(all_bad_channel_ids)} bad channels."
                    if preprocessing_params["remove_bad_channels"]:
                        skip_processing = True
                        print("\tSkipping further processing for this recording.")
                        preprocessing_notes += f" Skipping further processing for this recording.\n"
                    else:
                        preprocessing_notes += "\n"

                if not skip_processing:
                    if preprocessing_params["remove_out_channels"]:
                        print(f"\tRemoving {len(out_channel_ids)} out channels")
                        recording_rm_out = recording_hp_full.remove_channels(out_channel_ids)
                        preprocessing_notes += f"\n- Removed {len(out_channel_ids)} outside of the brain."
                    else:
                        recording_rm_out = recording_hp_full

                    recording_processed_cmr = spre.common_reference(
                        recording_rm_out, **preprocessing_params["common_reference"]
                    )

                    bad_channel_ids = np.concatenate((dead_channel_ids, noise_channel_ids))
                    recording_interp = spre.interpolate_bad_channels(recording_rm_out, bad_channel_ids)
                    # protection against short probes
                    try:
                        recording_hp_spatial = spre.highpass_spatial_filter(
                            recording_interp, **preprocessing_params["highpass_spatial_filter"]
                        )
                    except:
                        recording_hp_spatial = None
                    preprocessing_vizualization_data[recording_name]["timeseries"]["proc"] = dict(
                        highpass=recording_rm_out.to_dict(relative_to=data_folder, recursive=True),
                        cmr=recording_processed_cmr.to_dict(relative_to=data_folder, recursive=True),
                    )
                    if recording_hp_spatial is not None:
                        preprocessing_vizualization_data[recording_name]["timeseries"]["proc"].update(
                            dict(highpass_spatial=recording_hp_spatial.to_dict(relative_to=data_folder, recursive=True))
                        )

                    denoising_strategy = preprocessing_params["denoising_strategy"]
                    if denoising_strategy == "cmr":
                        recording_processed = recording_processed_cmr
                    else:
                        recording_processed = recording_hp_spatial

                    if preprocessing_params["remove_bad_channels"]:
                        print(f"\tRemoving {len(bad_channel_ids)} channels after {denoising_strategy} preprocessing")
                        recording_processed = recording_processed.remove_channels(bad_channel_ids)
                        preprocessing_notes += f"\n- Removed {len(bad_channel_ids)} bad channels after preprocessing.\n"

                    # save to binary to speed up downstream processing
                    recording_bin = recording_processed.save(folder=preprocessing_output_folder)

                    # motion correction
                    recording_corrected = None
                    recording_bin_corrected = None
                    if motion_params["compute"]:
                        from spikeinterface.sortingcomponents.motion import interpolate_motion

                        preset = motion_params["preset"]
                        print(f"\tComputing motion correction with preset: {preset}")

                        detect_kwargs = motion_params.get("detect_kwargs", {})
                        select_kwargs = motion_params.get("select_kwargs", {})
                        localize_peaks_kwargs = motion_params.get("localize_peaks_kwargs", {})
                        estimate_motion_kwargs = motion_params.get("estimate_motion_kwargs", {})
                        interpolate_motion_kwargs = motion_params.get("interpolate_motion_kwargs", {})

                        motion_folder = results_folder / f"motion_{recording_name}"

<<<<<<< HEAD
                        # interpolation requires float
                        recording_bin_f = spre.astype(recording_bin, "float32")
                        recording_bin_corrected, motion_info = spre.correct_motion(
                            recording_bin_f,
=======
                        concat_motion = False
                        if recording_processed.get_num_segments() > 1:
                            recording_bin_c = si.concatenate_recordings([recording_bin])
                            recording_processed_c = si.concatenate_recordings([recording_processed])
                            concat_motion = True
                        else:
                            recording_bin_c = recording_bin
                            recording_processed_c = recording_processed

                        recording_bin_corrected, motion_info = spre.correct_motion(
                            recording_bin_c,
>>>>>>> 9b8070e1
                            preset=preset,
                            folder=motion_folder,
                            output_motion_info=True,
                            detect_kwargs=detect_kwargs,
                            select_kwargs=select_kwargs,
                            localize_peaks_kwargs=localize_peaks_kwargs,
                            estimate_motion_kwargs=estimate_motion_kwargs,
                            interpolate_motion_kwargs=interpolate_motion_kwargs
                        )
                        recording_processed_f = spre.astype(recording_processed, "float32")
                        recording_corrected = interpolate_motion(
<<<<<<< HEAD
                            recording_processed_f,
=======
                            recording_processed_c,
>>>>>>> 9b8070e1
                            motion=motion_info["motion"],
                            **interpolate_motion_kwargs
                        )

                        # split segments back
                        if concat_motion:
                            rec_corrected_list = []
                            rec_corrected_bin_list = []
                            for segment_index in range(recording_bin_corrected.get_num_segments()):
                                num_samples = recording_bin.get_num_samples(segment_index)
                                if segment_index == 0:
                                    start_frame = 0
                                else:
                                    start_frame = recording_bin.get_num_samples(segment_index - 1)
                                end_frame = start_frame + num_samples
                                rec_split_corrected = recording_corrected.frame_slice(
                                    start_frame=start_frame,
                                    end_frame=end_frame
                                )
                                rec_corrected_list.append(rec_split_corrected)
                                rec_split_bin = recording_bin_corrected.frame_slice(
                                    start_frame=start_frame,
                                    end_frame=end_frame
                                )
                                rec_corrected_bin_list.append(rec_split_bin)
                            # append all segments
                            recording_corrected = si.append_recordings(rec_corrected_list)
                            recording_bin_corrected = si.append_recordings(rec_corrected_bin_list)

                        if motion_params["apply"]:
                            print(f"\tApplying motion correction")
                            recording_processed = recording_corrected
                            recording_bin = recording_bin_corrected

                    # this is used to reload the binary traces downstream
                    recording_bin.dump_to_json(binary_output_json, relative_to=results_folder)

                    # this is to reload the recordings lazily
                    recording_processed.dump_to_json(preprocessing_output_json, relative_to=data_folder)
                    if recording_corrected is not None:
                        recording_corrected.dump_to_json(motioncorrected_output_json, relative_to=data_folder)
                    recording_drift = recording_bin
                    drift_relative_folder = results_folder

            if skip_processing:
                # in this case, processed timeseries will not be visualized
                preprocessing_vizualization_data[recording_name]["timeseries"]["proc"] = None
                recording_drift = recording_hp_full
                drift_relative_folder = data_folder
                # make a dummy file if too many bad channels to skip downstream processing
                preprocessing_output_folder.mkdir()
                error_file = preprocessing_output_folder / "error.txt"
                error_file.write_text("Too many bad channels")

            # store recording for drift visualization
            preprocessing_vizualization_data[recording_name]["drift"] = dict(
                recording=recording_drift.to_dict(relative_to=drift_relative_folder, recursive=True)
            )
            with open(preprocessingviz_output_file, "w") as f:
                json.dump(check_json(preprocessing_vizualization_data), f, indent=4)

            t_preprocessing_end = time.perf_counter()
            elapsed_time_preprocessing = np.round(t_preprocessing_end - t_preprocessing_start, 2)

            # save params in output
            preprocessing_params["recording_name"] = recording_name
            if channel_labels is not None:
                preprocessing_outputs = dict(
                    channel_labels=channel_labels.tolist(),
                )
            else:
                preprocessing_outputs = dict()
            preprocessing_process = DataProcess(
                name="Ephys preprocessing",
                software_version=VERSION,  # either release or git commit
                start_date_time=datetime_start_preproc,
                end_date_time=datetime_start_preproc + timedelta(seconds=np.floor(elapsed_time_preprocessing)),
                input_location=str(data_folder),
                output_location=str(results_folder),
                code_url=URL,
                parameters=preprocessing_params,
                outputs=preprocessing_outputs,
                notes=preprocessing_notes,
            )
            with open(preprocessing_output_process_json, "w") as f:
                f.write(preprocessing_process.model_dump_json(indent=3))

        t_preprocessing_end_all = time.perf_counter()
        elapsed_time_preprocessing_all = np.round(t_preprocessing_end_all - t_preprocessing_start_all, 2)

        print(f"PREPROCESSING time: {elapsed_time_preprocessing_all}s")<|MERGE_RESOLUTION|>--- conflicted
+++ resolved
@@ -387,24 +387,20 @@
 
                         motion_folder = results_folder / f"motion_{recording_name}"
 
-<<<<<<< HEAD
                         # interpolation requires float
                         recording_bin_f = spre.astype(recording_bin, "float32")
-                        recording_bin_corrected, motion_info = spre.correct_motion(
-                            recording_bin_f,
-=======
+
                         concat_motion = False
                         if recording_processed.get_num_segments() > 1:
-                            recording_bin_c = si.concatenate_recordings([recording_bin])
+                            recording_bin_c = si.concatenate_recordings([recording_bin_f])
                             recording_processed_c = si.concatenate_recordings([recording_processed])
                             concat_motion = True
                         else:
-                            recording_bin_c = recording_bin
+                            recording_bin_c = recording_bin_f
                             recording_processed_c = recording_processed
 
                         recording_bin_corrected, motion_info = spre.correct_motion(
                             recording_bin_c,
->>>>>>> 9b8070e1
                             preset=preset,
                             folder=motion_folder,
                             output_motion_info=True,
@@ -414,13 +410,9 @@
                             estimate_motion_kwargs=estimate_motion_kwargs,
                             interpolate_motion_kwargs=interpolate_motion_kwargs
                         )
-                        recording_processed_f = spre.astype(recording_processed, "float32")
+                        recording_processed_f = spre.astype(recording_processed_c, "float32")
                         recording_corrected = interpolate_motion(
-<<<<<<< HEAD
                             recording_processed_f,
-=======
-                            recording_processed_c,
->>>>>>> 9b8070e1
                             motion=motion_info["motion"],
                             **interpolate_motion_kwargs
                         )
