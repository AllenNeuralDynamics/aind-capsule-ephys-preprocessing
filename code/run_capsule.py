import warnings

warnings.filterwarnings("ignore")

# GENERAL IMPORTS
import os

# this is needed to limit the number of scipy threads
# and let spikeinterface handle parallelization
os.environ["OPENBLAS_NUM_THREADS"] = "1"

import argparse
import numpy as np
from pathlib import Path
import json
import pickle
import time
from datetime import datetime, timedelta

# SPIKEINTERFACE
import spikeinterface as si
import spikeinterface.extractors as se
import spikeinterface.preprocessing as spre

from spikeinterface.core.core_tools import check_json

# AIND
from aind_data_schema.core.processing import DataProcess

URL = "https://github.com/AllenNeuralDynamics/aind-ephys-preprocessing"
VERSION = "1.0"


data_folder = Path("../data/")
scratch_folder = Path("../scratch/")
results_folder = Path("../results/")


# define argument parser
parser = argparse.ArgumentParser(description="Preprocess AIND Neurpixels data")

debug_group = parser.add_mutually_exclusive_group()
debug_help = "Whether to run in DEBUG mode"
debug_group.add_argument("--debug", action="store_true", help=debug_help)
debug_group.add_argument("static_debug", nargs="?", default="false", help=debug_help)


# positional arguments
denoising_group = parser.add_mutually_exclusive_group()
denoising_help = "Which denoising strategy to use. Can be 'cmr' or 'destripe'"
denoising_group.add_argument("--denoising", choices=["cmr", "destripe"], help=denoising_help)
denoising_group.add_argument("static_denoising", nargs="?", default="cmr", help=denoising_help)

filter_group = parser.add_mutually_exclusive_group()
filter_help = "Which filter to use. Can be 'highpass' or 'bandpass'"
filter_group.add_argument("--filter-type", choices=["highpass", "bandpass"], help=filter_help)
filter_group.add_argument("static_filter_type", nargs="?", default="highpass", help=filter_help)

remove_out_channels_group = parser.add_mutually_exclusive_group()
remove_out_channels_help = "Whether to remove out channels"
remove_out_channels_group.add_argument("--no-remove-out-channels", action="store_true", help=remove_out_channels_help)
remove_out_channels_group.add_argument(
    "static_remove_out_channels", nargs="?", default="true", help=remove_out_channels_help
)

remove_bad_channels_group = parser.add_mutually_exclusive_group()
remove_bad_channels_help = "Whether to remove bad channels"
remove_bad_channels_group.add_argument("--no-remove-bad-channels", action="store_true", help=remove_bad_channels_help)
remove_bad_channels_group.add_argument(
    "static_remove_bad_channels", nargs="?", default="true", help=remove_bad_channels_help
)

max_bad_channel_fraction_group = parser.add_mutually_exclusive_group()
max_bad_channel_fraction_help = (
    "Maximum fraction of bad channels to remove. If more than this fraction, processing is skipped"
)
max_bad_channel_fraction_group.add_argument(
    "--max-bad-channel-fraction", default=0.5, help=max_bad_channel_fraction_help
)
max_bad_channel_fraction_group.add_argument(
    "static_max_bad_channel_fraction", nargs="?", default=None, help=max_bad_channel_fraction_help
)

motion_correction_group = parser.add_mutually_exclusive_group()
motion_correction_help = "How to deal with motion correction. Can be 'skip', 'compute', or 'apply'"
motion_correction_group.add_argument("--motion", choices=["skip", "compute", "apply"], help=motion_correction_help)
motion_correction_group.add_argument("static_motion", nargs="?", default="compute", help=motion_correction_help)

motion_preset_group = parser.add_mutually_exclusive_group()
motion_preset_help = (
    "What motion preset to use. Can be 'nonrigid_accurate', 'kilosort_like', or 'nonrigid_fast_and_accurate'"
)
motion_preset_group.add_argument(
    "--motion-preset",
    choices=["nonrigid_accurate", "kilosort_like", "nonrigid_fast_and_accurate"],
    help=motion_preset_help,
)
motion_preset_group.add_argument("static_motion_preset", nargs="?", default=None, help=motion_preset_help)

t_start_group = parser.add_mutually_exclusive_group()
t_start_help = (
    "Start time of the recording in seconds (assumes recording starts at 0). "
    "This parameter is ignored in case of multi-segment or multi-block recordings."
    "Default is None (start of recording)"
)
t_start_group.add_argument("static_t_start", nargs="?", default=None, help=t_start_help)
t_start_group.add_argument("--t-start", default=None, help=t_start_help)

t_stop_group = parser.add_mutually_exclusive_group()
t_stop_help = (
    "Stop time of the recording in seconds (assumes recording starts at 0). "
    "This parameter is ignored in case of multi-segment or multi-block recordings."
    "Default is None (end of recording)"
)
t_stop_group.add_argument("static_t_stop", nargs="?", default=None, help=t_stop_help)
t_stop_group.add_argument("--t-stop", default=None, help=t_stop_help)

debug_duration_group = parser.add_mutually_exclusive_group()
debug_duration_help = (
    "Duration of clipped recording in debug mode. Default is 30 seconds. Only used if debug is enabled"
)
debug_duration_group.add_argument("--debug-duration", default=30, help=debug_duration_help)
debug_duration_group.add_argument("static_debug_duration", nargs="?", default=None, help=debug_duration_help)

n_jobs_group = parser.add_mutually_exclusive_group()
n_jobs_help = (
    "Number of jobs to use for parallel processing. Default is -1 (all available cores). "
    "It can also be a float between 0 and 1 to use a fraction of available cores"
)
n_jobs_group.add_argument("static_n_jobs", nargs="?", default=None, help=n_jobs_help)
n_jobs_group.add_argument("--n-jobs", default="-1", help=n_jobs_help)

params_group = parser.add_mutually_exclusive_group()
params_file_help = "Optional json file with parameters"
params_group.add_argument("static_params_file", nargs="?", default=None, help=params_file_help)
params_group.add_argument("--params-file", default=None, help=params_file_help)
params_group.add_argument("--params-str", default=None, help="Optional json string with parameters")



def dump_to_json_or_pickle(recording, results_folder, base_name, relative_to):
    if recording.check_serializability("json"):
        recording.dump_to_json(results_folder / f"{base_name}.json", relative_to=relative_to)
    else:
        recording.dump_to_pickle(results_folder / f"{base_name}.pkl", relative_to=relative_to)


if __name__ == "__main__":
    args = parser.parse_args()

    DEBUG = args.debug or args.static_debug == "true"
    DENOISING_STRATEGY = args.denoising or args.static_denoising
    FILTER_TYPE = args.filter_type or args.static_filter_type
    REMOVE_OUT_CHANNELS = False if args.no_remove_out_channels else args.static_remove_out_channels == "true"
    REMOVE_BAD_CHANNELS = False if args.no_remove_bad_channels else args.static_remove_bad_channels == "true"
    MAX_BAD_CHANNEL_FRACTION = float(args.static_max_bad_channel_fraction or args.max_bad_channel_fraction)
    motion_arg = args.motion or args.static_motion
    MOTION_PRESET = args.static_motion_preset or args.motion_preset
    COMPUTE_MOTION = True if motion_arg != "skip" else False
    APPLY_MOTION = True if motion_arg == "apply" else False
    T_START = args.static_t_start or args.t_start
    if isinstance(T_START, str) and T_START == "":
        T_START = None
    T_STOP = args.static_t_stop or args.t_stop
    if isinstance(T_STOP, str) and T_STOP == "":
        T_STOP = None
    DEBUG_DURATION = float(args.static_debug_duration or args.debug_duration)

    N_JOBS = args.static_n_jobs or args.n_jobs
    N_JOBS = int(N_JOBS) if not N_JOBS.startswith("0.") else float(N_JOBS)
    PARAMS_FILE = args.static_params_file or args.params_file
    PARAMS_STR = args.params_str

    # Use CO_CPUS env variable if available
    N_JOBS_CO = os.getenv("CO_CPUS")
    N_JOBS = int(N_JOBS_CO) if N_JOBS_CO is not None else N_JOBS

    print(f"Running preprocessing with the following parameters:")
    print(f"\tDENOISING_STRATEGY: {DENOISING_STRATEGY}")
<<<<<<< HEAD
    print(f"\tFILTER TYPE: {FILTER_TYPE}")
=======
    print(f"\tFILTER_TYPE: {FILTER_TYPE}")
>>>>>>> c9ee683a
    print(f"\tREMOVE_OUT_CHANNELS: {REMOVE_OUT_CHANNELS}")
    print(f"\tREMOVE_BAD_CHANNELS: {REMOVE_BAD_CHANNELS}")
    print(f"\tMAX BAD CHANNEL FRACTION: {MAX_BAD_CHANNEL_FRACTION}")
    print(f"\tCOMPUTE_MOTION: {COMPUTE_MOTION}")
    print(f"\tAPPLY_MOTION: {APPLY_MOTION}")
    print(f"\tMOTION PRESET: {MOTION_PRESET}")
    print(f"\tT_START: {T_START}")
    print(f"\tT_STOP: {T_STOP}")
    print(f"\tN_JOBS: {N_JOBS}")

    if DEBUG:
        print(f"\nDEBUG ENABLED - Only running with {DEBUG_DURATION} seconds\n")

    if PARAMS_FILE is not None:
        print(f"\nUsing custom parameter file: {PARAMS_FILE}")
        with open(PARAMS_FILE, "r") as f:
            processing_params = json.load(f)
    elif PARAMS_STR is not None:
        processing_params = json.loads(PARAMS_STR)
    else:
        with open("params.json", "r") as f:
            processing_params = json.load(f)

    data_process_prefix = "data_process_preprocessing"

    job_kwargs = processing_params["job_kwargs"]
    job_kwargs["n_jobs"] = N_JOBS
    si.set_global_job_kwargs(**job_kwargs)

    preprocessing_params = processing_params["preprocessing"]
    preprocessing_params["denoising_strategy"] = DENOISING_STRATEGY
    preprocessing_params["remove_out_channels"] = REMOVE_OUT_CHANNELS
    preprocessing_params["remove_bad_channels"] = REMOVE_BAD_CHANNELS
    preprocessing_params["max_bad_channel_fraction"] = MAX_BAD_CHANNEL_FRACTION
    motion_params = processing_params["motion_correction"]
    motion_params["compute"] = COMPUTE_MOTION
    motion_params["apply"] = APPLY_MOTION
    if MOTION_PRESET is not None:
        motion_params["preset"] = MOTION_PRESET

    # load job files
    job_config_files = [p for p in data_folder.iterdir() if (p.suffix == ".json" or p.suffix == ".pickle" or p.suffix == ".pkl") and "job" in p.name]
    print(f"Found {len(job_config_files)} configurations")

    if len(job_config_files) > 0:
        ####### PREPROCESSING #######
        print("\n\nPREPROCESSING")
        t_preprocessing_start_all = time.perf_counter()
        preprocessing_vizualization_data = {}

        for job_config_file in job_config_files:
            datetime_start_preproc = datetime.now()
            t_preprocessing_start = time.perf_counter()
            preprocessing_notes = ""

            if job_config_file.suffix == ".json":
                with open(job_config_file, "r") as f:
                    job_config = json.load(f)
            else:
                with open(job_config_file, "rb") as f:
                    job_config = pickle.load(f)

            session_name = job_config["session_name"]
            recording_name = job_config["recording_name"]
            recording_dict = job_config["recording_dict"]
            skip_times = job_config.get("skip_times", False)

            try:
                recording = si.load_extractor(recording_dict, base_folder=data_folder)
            except:
                raise RuntimeError(
                    f"Could not find load recording {recording_name} from dict. "
                    f"Make sure mapping is correct!"
                )
            if skip_times:
                print("Resetting recording timestamps")
                recording.reset_times()

            skip_processing = False
            vizualization_file_is_json_serializable = True

            preprocessing_vizualization_data[recording_name] = {}
            preprocessing_output_process_json = results_folder / f"{data_process_prefix}_{recording_name}.json"
            preprocessing_output_folder = results_folder / f"preprocessed_{recording_name}"
            preprocessingviz_output_filename = f"preprocessedviz_{recording_name}"
            preprocessing_output_filename = f"preprocessed_{recording_name}"
            motioncorrected_output_filename = f"motioncorrected_{recording_name}"
            binary_output_filename = f"binary_{recording_name}"


            if DEBUG:
                recording_list = []
                for segment_index in range(recording.get_num_segments()):
                    recording_one = si.split_recording(recording)[segment_index]
                    recording_one = recording_one.frame_slice(
                        start_frame=0, end_frame=int(DEBUG_DURATION * recording.sampling_frequency)
                    )
                    recording_list.append(recording_one)
                recording = si.append_recordings(recording_list)

            print(f"Preprocessing recording: {session_name} - {recording_name}")

            if (T_START is not None or T_STOP is not None) and not DEBUG:
                if recording.get_num_segments() > 1:
                    print(f"\tRecording has multiple segments. Ignoring T_START and T_STOP")
                else:
                    if T_START is None:
                        T_START = 0
                    if T_STOP is None:
                        T_STOP = recording.get_duration()
                    T_START = float(T_START)
                    T_STOP = float(T_STOP)
                    T_STOP = min(T_STOP, recording.get_duration())
                    print(f"\tOriginal recording duration: {recording.get_duration()} -- Clipping to {T_START}-{T_STOP} s")
                    start_frame = int(T_START * recording.get_sampling_frequency())
                    end_frame = int(T_STOP * recording.get_sampling_frequency() + 1)
                    recording = recording.frame_slice(start_frame=start_frame, end_frame=end_frame)

            print(f"\tDuration: {np.round(recording.get_total_duration(), 2)} s")

            preprocessing_vizualization_data[recording_name]["timeseries"] = dict()
            preprocessing_vizualization_data[recording_name]["timeseries"]["full"] = dict(
                raw=recording.to_dict(relative_to=data_folder, recursive=True)
            )
            if not recording.check_serializability("json"):
                vizualization_file_is_json_serializable = False
            # maybe a recording is from a different source and it doesn't need to be phase shifted
            if "inter_sample_shift" in recording.get_property_keys():
                recording_ps_full = spre.phase_shift(recording, **preprocessing_params["phase_shift"])
                preprocessing_vizualization_data[recording_name]["timeseries"]["full"].update(
                    dict(phase_shift=recording_ps_full.to_dict(relative_to=data_folder, recursive=True))
                )
            else:
                recording_ps_full = recording

            if FILTER_TYPE == "highpass":
                recording_filt_full = spre.highpass_filter(recording_ps_full, **preprocessing_params["highpass_filter"])
                preprocessing_vizualization_data[recording_name]["timeseries"]["full"].update(
                    dict(highpass=recording_filt_full.to_dict(relative_to=data_folder, recursive=True))
                )
                preprocessing_params["filter_type"] = "highpass"
            elif FILTER_TYPE == "bandpass":
                recording_filt_full = spre.bandpass_filter(recording_ps_full, **preprocessing_params["bandpass_filter"])
                preprocessing_vizualization_data[recording_name]["timeseries"]["full"].update(
                    dict(bandpass=recording_filt_full.to_dict(relative_to=data_folder, recursive=True))
                )
                preprocessing_params["filter_type"] = "bandpass"
            else:
                raise ValueError(f"Filter type {FILTER_TYPE} not recognized")

            if recording.get_total_duration() < preprocessing_params["min_preprocessing_duration"] and not DEBUG:
                print(f"\tRecording is too short ({recording.get_total_duration()}s). Skipping further processing")
                preprocessing_notes += (
                    f"\n- Recording is too short ({recording.get_total_duration()}s). Skipping further processing\n"
                )
                channel_labels = None
                skip_processing = True
            else:
                # IBL bad channel detection
                _, channel_labels = spre.detect_bad_channels(
                    recording_filt_full, **preprocessing_params["detect_bad_channels"]
                )
                dead_channel_mask = channel_labels == "dead"
                noise_channel_mask = channel_labels == "noise"
                out_channel_mask = channel_labels == "out"
                print(f"\tBad channel detection:")
                print(
                    f"\t\t- dead channels - {np.sum(dead_channel_mask)}\n\t\t- noise channels - {np.sum(noise_channel_mask)}\n\t\t- out channels - {np.sum(out_channel_mask)}"
                )
                dead_channel_ids = recording_filt_full.channel_ids[dead_channel_mask]
                noise_channel_ids = recording_filt_full.channel_ids[noise_channel_mask]
                out_channel_ids = recording_filt_full.channel_ids[out_channel_mask]

                all_bad_channel_ids = np.concatenate((dead_channel_ids, noise_channel_ids, out_channel_ids))

                skip_processing = False
                max_bad_channel_fraction = preprocessing_params["max_bad_channel_fraction"]
                if len(all_bad_channel_ids) >= int(max_bad_channel_fraction * recording.get_num_channels()):
                    print(f"\tMore than {max_bad_channel_fraction * 100}% bad channels ({len(all_bad_channel_ids)}). ")
                    preprocessing_notes += f"\n- Found {len(all_bad_channel_ids)} bad channels."
                    if preprocessing_params["remove_bad_channels"]:
                        skip_processing = True
                        print("\tSkipping further processing for this recording.")
                        preprocessing_notes += f" Skipping further processing for this recording.\n"
                    else:
                        preprocessing_notes += "\n"

                if not skip_processing:
                    if preprocessing_params["remove_out_channels"]:
                        print(f"\tRemoving {len(out_channel_ids)} out channels")
                        recording_rm_out = recording_filt_full.remove_channels(out_channel_ids)
                        preprocessing_notes += f"\n- Removed {len(out_channel_ids)} outside of the brain."
                    else:
                        recording_rm_out = recording_filt_full

                    recording_processed_cmr = spre.common_reference(
                        recording_rm_out, **preprocessing_params["common_reference"]
                    )

                    bad_channel_ids = np.concatenate((dead_channel_ids, noise_channel_ids))
                    recording_interp = spre.interpolate_bad_channels(recording_rm_out, bad_channel_ids)
                    # protection against short probes
                    try:
                        recording_hp_spatial = spre.highpass_spatial_filter(
                            recording_interp, **preprocessing_params["highpass_spatial_filter"]
                        )
                    except:
                        recording_hp_spatial = None
                    preprocessing_vizualization_data[recording_name]["timeseries"]["proc"] = dict(
                        highpass=recording_rm_out.to_dict(relative_to=data_folder, recursive=True),
                        cmr=recording_processed_cmr.to_dict(relative_to=data_folder, recursive=True),
                    )
                    if recording_hp_spatial is not None:
                        preprocessing_vizualization_data[recording_name]["timeseries"]["proc"].update(
                            dict(highpass_spatial=recording_hp_spatial.to_dict(relative_to=data_folder, recursive=True))
                        )

                    denoising_strategy = preprocessing_params["denoising_strategy"]
                    if denoising_strategy == "cmr":
                        recording_processed = recording_processed_cmr
                    else:
                        recording_processed = recording_hp_spatial

                    if preprocessing_params["remove_bad_channels"]:
                        print(f"\tRemoving {len(bad_channel_ids)} channels after {denoising_strategy} preprocessing")
                        recording_processed = recording_processed.remove_channels(bad_channel_ids)
                        preprocessing_notes += f"\n- Removed {len(bad_channel_ids)} bad channels after preprocessing.\n"

                    # save to binary to speed up downstream processing
                    recording_bin = recording_processed.save(folder=preprocessing_output_folder)

                    # motion correction
                    recording_corrected = None
                    recording_bin_corrected = None
                    if motion_params["compute"]:
                        from spikeinterface.sortingcomponents.motion import interpolate_motion

                        preset = motion_params["preset"]
                        print(f"\tComputing motion correction with preset: {preset}")

                        detect_kwargs = motion_params.get("detect_kwargs", {})
                        select_kwargs = motion_params.get("select_kwargs", {})
                        localize_peaks_kwargs = motion_params.get("localize_peaks_kwargs", {})
                        estimate_motion_kwargs = motion_params.get("estimate_motion_kwargs", {})
                        interpolate_motion_kwargs = motion_params.get("interpolate_motion_kwargs", {})

                        motion_folder = results_folder / f"motion_{recording_name}"

                        try:
                            concat_motion = False
                            if recording_processed.get_num_segments() > 1:
                                recording_bin_c = si.concatenate_recordings([recording_bin])
                                recording_processed_c = si.concatenate_recordings([recording_processed])
                                concat_motion = True
                            else:
                                recording_bin_c = recording_bin
                                recording_processed_c = recording_processed

                            recording_bin_corrected, motion_info = spre.correct_motion(
                                recording_bin_c,
                                preset=preset,
                                folder=motion_folder,
                                output_motion_info=True,
                                detect_kwargs=detect_kwargs,
                                select_kwargs=select_kwargs,
                                localize_peaks_kwargs=localize_peaks_kwargs,
                                estimate_motion_kwargs=estimate_motion_kwargs,
                                interpolate_motion_kwargs=interpolate_motion_kwargs
                            )
                            recording_corrected = interpolate_motion(
                                recording_processed_c.astype("float32"),
                                motion=motion_info["motion"],
                                **interpolate_motion_kwargs
                            )

                            # split segments back
                            if concat_motion:
                                rec_corrected_list = []
                                rec_corrected_bin_list = []
                                for segment_index in range(recording_bin.get_num_segments()):
                                    num_samples = recording_bin.get_num_samples(segment_index)
                                    if segment_index == 0:
                                        start_frame = 0
                                    else:
                                        start_frame = recording_bin.get_num_samples(segment_index - 1)
                                    end_frame = start_frame + num_samples
                                    rec_split_corrected = recording_corrected.frame_slice(
                                        start_frame=start_frame,
                                        end_frame=end_frame
                                    )
                                    rec_corrected_list.append(rec_split_corrected)
                                    rec_split_bin = recording_bin_corrected.frame_slice(
                                        start_frame=start_frame,
                                        end_frame=end_frame
                                    )
                                    rec_corrected_bin_list.append(rec_split_bin)
                                # append all segments
                                recording_corrected = si.append_recordings(rec_corrected_list)
                                recording_bin_corrected = si.append_recordings(rec_corrected_bin_list)

                            if motion_params["apply"]:
                                print(f"\tApplying motion correction")
                                recording_processed = recording_corrected
                                recording_bin = recording_bin_corrected
                        except Exception as e:
                            print(f"\tMotion correction failed:\n\t{e}")
                            recording_corrected = None
                            recording_bin_corrected = None

                    # this is used to reload the binary traces downstream
                    dump_to_json_or_pickle(
                        recording_bin,
                        results_folder,
                        binary_output_filename,
                        relative_to=results_folder
                    )

                    # this is to reload the recordings lazily            
                    dump_to_json_or_pickle(
                        recording_processed,
                        results_folder,
                        preprocessing_output_filename,
                        relative_to=results_folder
                    )

                    # this is to reload the motion-corrected recording lazily
                    if recording_corrected is not None:     
                        dump_to_json_or_pickle(
                            recording_corrected,
                            results_folder,
                            motioncorrected_output_filename,
                            relative_to=results_folder
                        )

                    recording_drift = recording_bin
                    drift_relative_folder = results_folder

            if skip_processing:
                # in this case, processed timeseries will not be visualized
                preprocessing_vizualization_data[recording_name]["timeseries"]["proc"] = None
                recording_drift = recording_filt_full
                drift_relative_folder = data_folder
                # make a dummy file if too many bad channels to skip downstream processing
                preprocessing_output_folder.mkdir()
                error_file = preprocessing_output_folder / "error.txt"
                error_file.write_text("Too many bad channels")

            # store recording for drift visualization
            preprocessing_vizualization_data[recording_name]["drift"] = dict(
                recording=recording_drift.to_dict(relative_to=drift_relative_folder, recursive=True)
            )

            if vizualization_file_is_json_serializable:            
                with open(results_folder / f"{preprocessingviz_output_filename}.json", "w") as f:
                    json.dump(check_json(preprocessing_vizualization_data), f, indent=4)
            else:
                # then dump to pickle
                with open(results_folder / f"{preprocessingviz_output_filename}.pkl", "wb") as f:
                    pickle.dump(preprocessing_vizualization_data, f)

            t_preprocessing_end = time.perf_counter()
            elapsed_time_preprocessing = np.round(t_preprocessing_end - t_preprocessing_start, 2)

            # save params in output
            preprocessing_params["recording_name"] = recording_name
            if channel_labels is not None:
                preprocessing_outputs = dict(
                    channel_labels=channel_labels.tolist(),
                )
            else:
                preprocessing_outputs = dict()
            preprocessing_process = DataProcess(
                name="Ephys preprocessing",
                software_version=VERSION,  # either release or git commit
                start_date_time=datetime_start_preproc,
                end_date_time=datetime_start_preproc + timedelta(seconds=np.floor(elapsed_time_preprocessing)),
                input_location=str(data_folder),
                output_location=str(results_folder),
                code_url=URL,
                parameters=preprocessing_params,
                outputs=preprocessing_outputs,
                notes=preprocessing_notes,
            )
            with open(preprocessing_output_process_json, "w") as f:
                f.write(preprocessing_process.model_dump_json(indent=3))

        t_preprocessing_end_all = time.perf_counter()
        elapsed_time_preprocessing_all = np.round(t_preprocessing_end_all - t_preprocessing_start_all, 2)

        print(f"PREPROCESSING time: {elapsed_time_preprocessing_all}s")<|MERGE_RESOLUTION|>--- conflicted
+++ resolved
@@ -177,11 +177,7 @@
 
     print(f"Running preprocessing with the following parameters:")
     print(f"\tDENOISING_STRATEGY: {DENOISING_STRATEGY}")
-<<<<<<< HEAD
     print(f"\tFILTER TYPE: {FILTER_TYPE}")
-=======
-    print(f"\tFILTER_TYPE: {FILTER_TYPE}")
->>>>>>> c9ee683a
     print(f"\tREMOVE_OUT_CHANNELS: {REMOVE_OUT_CHANNELS}")
     print(f"\tREMOVE_BAD_CHANNELS: {REMOVE_BAD_CHANNELS}")
     print(f"\tMAX BAD CHANNEL FRACTION: {MAX_BAD_CHANNEL_FRACTION}")
